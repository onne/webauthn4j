import org.asciidoctor.gradle.jvm.AsciidoctorTask

/*
 * Copyright 2018 the original author or authors.
 *
 * Licensed under the Apache License, Version 2.0 (the "License");
 * you may not use this file except in compliance with the License.
 * You may obtain a copy of the License at
 *
 *      https://www.apache.org/licenses/LICENSE-2.0
 *
 * Unless required by applicable law or agreed to in writing, software
 * distributed under the License is distributed on an "AS IS" BASIS,
 * WITHOUT WARRANTIES OR CONDITIONS OF ANY KIND, either express or implied.
 * See the License for the specific language governing permissions and
 * limitations under the License.
 */



buildscript {

    def sonarqubeVersion = "3.0"
    def asciidoctorGradleVersion="3.2.0"
    def artifactoryVersion="4.18.0"
    def bintrayVersion = "1.8.5"
    def owaspDependencyCheckVersion = "6.0.2"
    def httpBuilderVersion = "0.7.2"

    repositories {
        mavenCentral()
        jcenter()
        maven {
            url "https://plugins.gradle.org/m2/"
        }
    }

    dependencies {
        classpath("org.sonarsource.scanner.gradle:sonarqube-gradle-plugin:$sonarqubeVersion")
        classpath("org.asciidoctor:asciidoctor-gradle-jvm:$asciidoctorGradleVersion")
        classpath("org.jfrog.buildinfo:build-info-extractor-gradle:$artifactoryVersion")
        classpath("com.jfrog.bintray.gradle:gradle-bintray-plugin:$bintrayVersion")
        classpath("org.owasp:dependency-check-gradle:$owaspDependencyCheckVersion")
        classpath("org.codehaus.groovy.modules.http-builder:http-builder:$httpBuilderVersion")
    }
}

repositories {
    mavenCentral()
    jcenter()
    maven {
        url "https://plugins.gradle.org/m2/"
    }
}

apply plugin: 'java'
apply plugin: 'org.sonarqube'
apply plugin: 'com.jfrog.artifactory'
apply plugin: 'org.asciidoctor.jvm.convert'
apply plugin: 'org.owasp.dependencycheck'


allprojects {
    group 'com.webauthn4j'
    version "$webAuthn4JVersion"

    dependencyCheck {
        failBuildOnCVSS = project.hasProperty("failBuildOnCVSS") ? project.property("failBuildOnCVSS").toInteger() : 11 // Never fail with this value. CI build argument updates this property for blocking vulnerable release.
        suppressionFile = "$rootDir/owasp/suppression.xml"
    }

}

subprojects {

    apply plugin: 'java-library'
    apply plugin: 'jacoco'
    apply plugin: 'com.jfrog.bintray'
    apply plugin: "maven-publish"
    apply plugin: "com.jfrog.artifactory"

    sourceCompatibility = 1.8

    test {
        useJUnitPlatform()
        testLogging {
            events "passed", "skipped", "failed" //, "standardOut", "standardError"

            showExceptions true
            exceptionFormat "full"
            showCauses true
            showStackTraces true

            showStandardStreams = false
        }
    }

    repositories {
        mavenCentral()
    }

    def springBootVersion = "2.3.5.RELEASE"
    def kerbyVersion = "2.0.1"
    def bouncyCastleVersion = "1.66"
<<<<<<< HEAD
    def checkerframeworkVersion = "2.5.5"
    def mockitoVersion = "3.5.13"
=======
    def mockitoVersion = "3.6.0"
>>>>>>> ef533a1e

    dependencies {
        constraints {
            // Independent libraries
            implementation ("org.checkerframework:checker-qual:$checkerframeworkVersion")
            implementation ("org.apache.kerby:kerby-asn1:$kerbyVersion")
            implementation ("org.bouncycastle:bcprov-jdk15on:$bouncyCastleVersion")
            implementation ("org.bouncycastle:bcpkix-jdk15on:$bouncyCastleVersion")
            implementation ("org.mockito:mockito-core:$mockitoVersion")
            implementation ("org.mockito:mockito-inline:$mockitoVersion")
            implementation ("org.mockito:mockito-junit-jupiter:$mockitoVersion")
        }

        implementation platform("org.springframework.boot:spring-boot-dependencies:${springBootVersion}")
    }

    javadoc {
        options.charSet = 'UTF-8'
        options.encoding = 'UTF-8'
    }

    task sourcesJar(type: Jar, dependsOn: classes) {
        archiveClassifier = 'sources'
        from sourceSets.main.allSource
    }

    task javadocJar(type: Jar, dependsOn: javadoc) {
        archiveClassifier = 'javadoc'
        from javadoc.destinationDir
    }

    tasks.withType(JavaCompile) {
        options.compilerArgs << "-Xlint:unchecked"
        options.compilerArgs << "-Xlint:cast"
        options.compilerArgs << "-Xlint:classfile"
        options.compilerArgs << "-Xlint:dep-ann"
        options.compilerArgs << "-Xlint:divzero"
        options.compilerArgs << "-Xlint:fallthrough"
        options.compilerArgs << "-Xlint:overrides"
        options.compilerArgs << "-Xlint:rawtypes"
        options.compilerArgs << "-Xlint:static"
        options.compilerArgs << "-Xlint:deprecation"
        options.compilerArgs << "-Werror"
    }


    artifacts {
        archives sourcesJar
        archives javadocJar
    }

    jacocoTestReport {
        reports {
            xml.enabled true
        }
    }

    apply from: "../helper.gradle"

    def githubUrl = "https://github.com/webauthn4j/webauthn4j"

    publishing {
        publications {
            standard(MavenPublication) {
                from components.java
                artifact sourcesJar
                artifact javadocJar

                // "Resolved versions" strategy is used to define dependency version because WebAuthn4J use dependencyManagement (BOM) feature
                // to define its dependency versions. Without "Resolved versions" strategy, version will not be exposed
                // to dependencies.dependency.version in POM file, and it cause warning in the library consumer environment.
                versionMapping {
                    usage('java-api') {
                        fromResolutionOf('runtimeClasspath')
                    }
                    usage('java-runtime') {
                        fromResolutionResult()
                    }
                }

                pom {
                    name = project.name
//                    description = project.description //TODO: this doesn't work. to be fixed. https://github.com/gradle/gradle/issues/12259
                    url = githubUrl
                    licenses {
                        license {
                            name = 'The Apache Software License, Version 2.0'
                            url = 'http://www.apache.org/license/LICENSE-2.0.txt'
                            distribution = 'repo'
                        }
                    }
                    developers {
                        developer {
                            id = 'ynojima'
                            name = 'Yoshikazu Nojima'
                            email = 'mail@ynojima.net'
                        }
                    }
                    scm {
                        url = githubUrl
                    }

                    resolveStrategy = DELEGATE_FIRST
                }
                pom.withXml { pom ->
                    pom.asNode().appendNode("description", project.description) // workaround for https://github.com/gradle/gradle/issues/12259
                }
            }
        }
    }

    def bintrayUser = getVariable('BINTRAY_USER', 'bintrayUser')
    def bintrayToken = getVariable('BINTRAY_TOKEN', 'bintrayToken')
    def artifactoryUser = getVariable('ARTIFACTORY_USER', 'artifactoryUser')
    def artifactoryPassword = getVariable('ARTIFACTORY_PASSWORD', 'artifactoryPassword')
    def mavenCentralUser = getVariable('MAVEN_CENTRAL_USER', 'mavenCentralUser')
    def mavenCentralPassword = getVariable('MAVEN_CENTRAL_PASSWORD', 'mavenCentralPassword')

    task bintrayGpgSign(){
        group = "publishing"
        doLast{
            signArtifactsOnBintray(bintrayUser, bintrayToken);
        }
    }

    task bintrayMavenCentralSync(){
        group = "publishing"
        doLast{
            syncMavenCentralToBintray(bintrayUser, bintrayToken);
        }
    }

    artifactory {
        contextUrl = 'http://oss.jfrog.org/artifactory/simple/'
        publish {
            repository {
                repoKey = 'oss-snapshot-local' // The Artifactory repository key to publish to
                username = artifactoryUser
                password = artifactoryPassword
            }
            defaults {
                publications('standard')
            }
        }
    }

    artifactoryPublish {
        skip = !"${webAuthn4JVersion}".endsWith("-SNAPSHOT") // Publish only when it is SNAPSHOT release
    }

    bintray {
        user = bintrayUser
        key = bintrayToken
        configurations = ['archives']
        publish = true
        dryRun = !("${webAuthn4JVersion}".endsWith(".RELEASE")) // Publish only when it is RELEASE release
        publications = ['standard']
        pkg {
            userOrg = "webauthn4j"
            repo = "webauthn4j"
            name = project.name
            desc = project.description
            licenses = ['Apache-2.0']
            vcsUrl = githubUrl
            version {
                name = "${webAuthn4JVersion}"
                released = new Date()
                vcsTag = "${webAuthn4JVersion}"
                gpg {
                    sign = true
                }
                //Optional configuration for Maven Central sync of the version
                mavenCentralSync {
                    user = mavenCentralUser
                    password = mavenCentralPassword
                }
            }
        }
    }
}

task updateVersionsInDocuments() {
    group = "documentation"
    String regex = "<webauthn4j\\.version>.*</webauthn4j\\.version>";
    String replacement = "<webauthn4j\\.version>" + latestReleasedWebAuthn4JVersion + "</webauthn4j.version>";

    def files = [file('README.md'), file('docs/src/reference/asciidoc/en/introduction.adoc'), file('docs/src/reference/asciidoc/ja/introduction.adoc')]
    files.each { file ->
        String updated = file.getText('UTF-8').replaceFirst(regex, replacement)
        file.setText(updated, 'UTF-8')
    }

}

task generateReleaseNote(type: JavaExec) {
    group = "documentation"
    classpath = files('gradle/lib/github-release-notes-generator.jar')

    args(latestReleasedWebAuthn4JVersion, file("build/release-note.md").absolutePath, "--spring.config.location=file:" + file("github-release-notes-generator.yml").absolutePath)

}

task generateReferenceJA (type: AsciidoctorTask) {
    group = "documentation"
    baseDirFollowsSourceDir()
    sourceDir = file("docs/src/reference/asciidoc/ja")
    outputDir = file("build/docs/asciidoc/html5/ja")
    options eruby: 'erubis'
    //noinspection GroovyAssignabilityCheck
    attributes docinfo: '',
            copycss: '',
            icons: 'font',
            'source-highlighter': 'prettify',
            sectanchors: '',
            toc2: '',
            idprefix: '',
            idseparator: '-',
            doctype: 'book',
            numbered: '',
            revnumber: "${webAuthn4JVersion}"
}

task generateReferenceEN (type: AsciidoctorTask) {
    group = "documentation"
    baseDirFollowsSourceDir()
    sourceDir = file("docs/src/reference/asciidoc/en")
    outputDir = file("build/docs/asciidoc/html5/en")
    options eruby: 'erubis'
    //noinspection GroovyAssignabilityCheck
    attributes docinfo: '',
            copycss: '',
            icons: 'font',
            'source-highlighter': 'prettify',
            sectanchors: '',
            toc2: '',
            idprefix: '',
            idseparator: '-',
            doctype: 'book',
            numbered: '',
            revnumber: "${webAuthn4JVersion}"
}

sonarqube {
    properties {
        property 'sonar.projectKey', 'webauthn4j'
        property 'sonar.issue.ignore.multicriteria', 'e1,e2,e3'
        property 'sonar.issue.ignore.multicriteria.e1.ruleKey', 'java:S110'
        property 'sonar.issue.ignore.multicriteria.e1.resourceKey', '**/*.java'
        property 'sonar.issue.ignore.multicriteria.e2.ruleKey', 'java:S1452'
        property 'sonar.issue.ignore.multicriteria.e2.resourceKey', '**/*.java'
        property 'sonar.issue.ignore.multicriteria.e3.ruleKey', 'common-java:DuplicatedBlocks'
        property 'sonar.issue.ignore.multicriteria.e3.resourceKey', '**/*.java'
    }
}<|MERGE_RESOLUTION|>--- conflicted
+++ resolved
@@ -102,12 +102,8 @@
     def springBootVersion = "2.3.5.RELEASE"
     def kerbyVersion = "2.0.1"
     def bouncyCastleVersion = "1.66"
-<<<<<<< HEAD
     def checkerframeworkVersion = "2.5.5"
-    def mockitoVersion = "3.5.13"
-=======
     def mockitoVersion = "3.6.0"
->>>>>>> ef533a1e
 
     dependencies {
         constraints {
