/*
 * Copyright 2002-2018 the original author or authors.
 *
 * Licensed under the Apache License, Version 2.0 (the "License");
 * you may not use this file except in compliance with the License.
 * You may obtain a copy of the License at
 *
 *      http://www.apache.org/licenses/LICENSE-2.0
 *
 * Unless required by applicable law or agreed to in writing, software
 * distributed under the License is distributed on an "AS IS" BASIS,
 * WITHOUT WARRANTIES OR CONDITIONS OF ANY KIND, either express or implied.
 * See the License for the specific language governing permissions and
 * limitations under the License.
 */

package com.webauthn4j.test.authenticator.webauthn;

import com.webauthn4j.converter.AuthenticatorDataConverter;
import com.webauthn4j.converter.util.CborConverter;
import com.webauthn4j.data.PublicKeyCredentialDescriptor;
import com.webauthn4j.data.PublicKeyCredentialParameters;
import com.webauthn4j.data.PublicKeyCredentialRpEntity;
import com.webauthn4j.data.PublicKeyCredentialType;
import com.webauthn4j.data.attestation.AttestationObject;
import com.webauthn4j.data.attestation.authenticator.*;
import com.webauthn4j.data.attestation.statement.AttestationStatement;
import com.webauthn4j.data.attestation.statement.COSEAlgorithmIdentifier;
import com.webauthn4j.data.extension.authenticator.AuthenticationExtensionAuthenticatorOutput;
import com.webauthn4j.data.extension.authenticator.AuthenticationExtensionsAuthenticatorOutputs;
import com.webauthn4j.data.extension.authenticator.RegistrationExtensionAuthenticatorOutput;
import com.webauthn4j.data.extension.authenticator.SupportedExtensionsExtensionAuthenticatorOutput;
import com.webauthn4j.data.extension.client.AuthenticationExtensionsClientInputs;
import com.webauthn4j.data.extension.client.RegistrationExtensionClientInput;
import com.webauthn4j.data.extension.client.SupportedExtensionsExtensionClientInput;
import com.webauthn4j.test.CACertificatePath;
import com.webauthn4j.test.TestAttestationUtil;
import com.webauthn4j.test.TestDataUtil;
import com.webauthn4j.test.authenticator.webauthn.exception.*;
import com.webauthn4j.test.client.AuthenticationEmulationOption;
import com.webauthn4j.test.client.RegistrationEmulationOption;
import com.webauthn4j.test.KeyUtil;
import com.webauthn4j.util.MessageDigestUtil;

import java.nio.ByteBuffer;
import java.nio.charset.StandardCharsets;
import java.security.KeyPair;
import java.security.PrivateKey;
import java.security.SecureRandom;
import java.security.interfaces.ECPublicKey;
import java.util.*;
import java.util.stream.Collectors;

import static com.webauthn4j.data.attestation.authenticator.AuthenticatorData.*;

public abstract class WebAuthnModelAuthenticator implements WebAuthnAuthenticator{

<<<<<<< HEAD
    // property
    private AAGUID aaguid;

    private KeyPair attestationKeyPair;
    private CACertificatePath caCertificatePath;
    private PrivateKey attestationIssuerPrivateKey;
=======
    private CborConverter cborConverter = new CborConverter();
    private SecureRandom secureRandom = new SecureRandom();
>>>>>>> a6b7bc6e

    private Map<CredentialMapKey, PublicKeyCredentialSource> credentialMap;
    private int counter;

    // feature flags
    private boolean capableOfUserVerification;
    private boolean countUpEnabled = true;

    // converter
    protected CborConverter cborConverter;
    private AuthenticatorDataConverter authenticatorDataConverter;

    public WebAuthnModelAuthenticator(
            AAGUID aaguid,
            KeyPair attestationKeyPair,
            CACertificatePath caCertificatePath,
            PrivateKey attestationIssuerPrivateKey,
            int counter,
            boolean capableOfUserVerification,
            CborConverter cborConverter) {
        this.aaguid = aaguid;
        this.attestationKeyPair = attestationKeyPair;
        this.caCertificatePath = caCertificatePath;
        this.attestationIssuerPrivateKey = attestationIssuerPrivateKey;
        this.credentialMap = new HashMap<>();
        this.counter = counter;
        this.capableOfUserVerification = capableOfUserVerification;
        this.cborConverter = cborConverter;
        this.authenticatorDataConverter = new AuthenticatorDataConverter(cborConverter);
    }

    public WebAuthnModelAuthenticator() {
        this(
                AAGUID.ZERO,
                new KeyPair(
                        TestAttestationUtil.load3tierTestAuthenticatorAttestationPublicKey(),
                        TestAttestationUtil.load3tierTestAuthenticatorAttestationPrivateKey()),
                TestAttestationUtil.load3tierTestCACertificatePath(),
                TestAttestationUtil.load3tierTestIntermediateCAPrivateKey(),
                0,
                true,
                new CborConverter()
        );
    }

    public PublicKeyCredentialSource lookup(byte[] credentialId) {

        if (!isCapableOfStoringClientSideResidentCredential()) {
            PublicKeyCredentialSource credentialSource = null; //TODO: decrypt credentialId into a credSource;
            return credentialSource;
        }
        for (Map.Entry<CredentialMapKey, PublicKeyCredentialSource> entry : credentialMap.entrySet()) {
            if (Arrays.equals(credentialId, entry.getValue().getId())) {
                return entry.getValue();
            }
        }
        return null;
    }

    public MakeCredentialResponse makeCredential(MakeCredentialRequest makeCredentialRequest, RegistrationEmulationOption registrationEmulationOption) {

        PublicKeyCredentialRpEntity rpEntity = makeCredentialRequest.getRpEntity();

        // Check if all the supplied parameters are syntactically well-formed and of the correct length.
        // If not, return an error code equivalent to "UnknownError" and terminate the operation.
        //TODO

        // Check if at least one of the specified combinations of PublicKeyCredentialType and cryptographic parameters
        // in credTypesAndPubKeyAlgs is supported. If not, return an error code equivalent to "NotSupportedError"
        // and terminate the operation.
        Optional<PublicKeyCredentialParameters> optionalPublicKeyCredentialParameters =
                makeCredentialRequest.getCredTypesAndPublicKeyAlgs().stream().filter(this::isCapableOfHandling).findFirst();
        PublicKeyCredentialParameters publicKeyCredentialParameters;
        if (optionalPublicKeyCredentialParameters.isPresent()) {
            publicKeyCredentialParameters = optionalPublicKeyCredentialParameters.get();
        } else {
            throw new NotSupportedException("Specified PublicKeyCredentialParameters are not supported");
        }

        // For each descriptor of excludeCredentialDescriptorList:
        List<PublicKeyCredentialDescriptor> descriptors = makeCredentialRequest.getExcludeCredentialDescriptorList();
        if (descriptors == null) {
            descriptors = Collections.emptyList();
        }
        for (PublicKeyCredentialDescriptor descriptor : descriptors) {
            PublicKeyCredentialSource publicKeyCredentialSource = lookup(descriptor.getId());
            // If looking up descriptor.id in this authenticator returns non-null, and the returned item's RP ID
            // and type match rpEntity.id and excludeCredentialDescriptorList.type respectively,
            // then obtain user consent for creating a new credential.
            // The method of obtaining user consent MUST include a test of user presence.
            if (publicKeyCredentialSource != null) {
                if (publicKeyCredentialSource.getRpId().equals(rpEntity.getId()) &&
                        publicKeyCredentialSource.getType().equals(descriptor.getType())) {
                    boolean userConsent = true;
                    // If the user
                    // confirms consent to create a new credential
                    if (userConsent) {
                        throw new InvalidStateException("");
                    }
                    // does not consent to create a new credential
                    else {
                        throw new NotAllowedException("User consent is required");
                    }
                }
            }
        }
        // If requireResidentKey is true and the authenticator cannot store a Client-side-resident Credential Private Key,
        // return an error code equivalent to "ConstraintError" and terminate the operation.
        if (makeCredentialRequest.isRequireResidentKey() && !isCapableOfStoringClientSideResidentCredential()) {
            throw new ConstraintException("Authenticator isn't capable of storing client-side resident credential");
        }
        // If requireUserVerification is true and the authenticator cannot perform user verification,
        // return an error code equivalent to "ConstraintError" and terminate the operation.
        if (makeCredentialRequest.isRequireUserVerification() && !isCapableOfUserVerification()) {
            throw new ConstraintException("Authenticator isn't capable of user verification");
        }

        // Obtain user consent for creating a new credential.
        // The prompt for obtaining this consent is shown by the authenticator if it has its own output capability,
        // or by the user agent otherwise. The prompt SHOULD display rpEntity.id, rpEntity.name, userEntity.name
        // and userEntity.displayName, if possible.
        boolean userVerification = true;
        boolean userConsent = true;

        // If requireUserVerification is true, the method of obtaining user consent MUST include user verification.
        // If requireUserPresence is true, the method of obtaining user consent MUST include a test of user presence.
        // If the user does not consent or if user verification fails, return an error code equivalent to
        // "NotAllowedError" and terminate the operation.
        if (makeCredentialRequest.isRequireUserVerification() && !userVerification) {
            throw new NotAllowedException("User is not verified.");
        }
        if (makeCredentialRequest.isRequireUserPresence() && !userConsent) {
            throw new NotAllowedException("User doesn't resolve consent.");
        }

        // Once user consent has been obtained, generate a new credential object:
        byte[] credentialId;
        // Let (publicKey, privateKey) be a new pair of cryptographic keys using the combination of
        // PublicKeyCredentialType and cryptographic parameters represented by the first item in
        // credTypesAndPubKeyAlgs that is supported by this authenticator.
        KeyPair credentialKeyPair;
        PrivateKey credentialPrivateKey;
        CredentialPublicKey credentialPublicKey;
        try {
            credentialKeyPair = KeyUtil.createECKeyPair();
            credentialPrivateKey = credentialKeyPair.getPrivate();
            credentialPublicKey = EC2CredentialPublicKey.create((ECPublicKey) credentialKeyPair.getPublic());

            // Let userHandle be userEntity.id.
            byte[] userHandle = makeCredentialRequest.getUserEntity().getId();
            // Let credentialSource be a new public key credential source with the fields:
            PublicKeyCredentialSource credentialSource = new PublicKeyCredentialSource();
            credentialSource.setType(PublicKeyCredentialType.PUBLIC_KEY);
            credentialSource.setPrivateKey(credentialPrivateKey);
            credentialSource.setRpId(rpEntity.getId());
            credentialSource.setUserHandle(userHandle);
            credentialSource.setOtherUI(null);

            // If requireResidentKey is true or the authenticator chooses to create a Client-side-resident
            // Credential Private Key:
            if (makeCredentialRequest.isRequireResidentKey()) {
                // Let credentialId be a new credential id.
                credentialId = new byte[32];
                secureRandom.nextBytes(credentialId);
                // Set credentialSource.id to credentialId.
                credentialSource.setId(credentialId);
                // Let credentials be this authenticator’s credentials map.
                Map<CredentialMapKey, PublicKeyCredentialSource> credentials = credentialMap;
                credentials.put(new CredentialMapKey(rpEntity.getId(), userHandle), credentialSource);
            }
            // Otherwise:
            else {
                // Let credentialId be the result of serializing and encrypting credentialSource
                // so that only this authenticator can decrypt it.
                credentialId = null; // TODO
            }
        }
        // If any error occurred while creating the new credential object,
        // return an error code equivalent to "UnknownError" and terminate the operation.
        catch (RuntimeException e) {
            throw new WebAuthnModelException(e);
        }

        // Let processedExtensions be the result of authenticator extension processing for each
        // supported extension identifier -> authenticator extension input in extensions.
        AuthenticationExtensionsAuthenticatorOutputs<RegistrationExtensionAuthenticatorOutput>
                registrationExtensionAuthenticatorOutputs = processRegistrationExtensions(makeCredentialRequest);

        // If the authenticator supports:
        // a per-RP ID signature counter
        //   allocate the counter, associate it with the RP ID, and initialize the counter value as zero.
        // a global signature counter
        //   Use the global signature counter's actual value when generating authenticator data.
        // a per credential signature counter
        //   allocate the counter, associate it with the new credential, and initialize the counter value as zero.
        countUp(); // TODO: counter mode

        // Let attestedCredentialData be the attested credential data byte array including the credentialId and publicKey.
        byte[] rpIdHash = MessageDigestUtil.createSHA256().digest(rpEntity.getId().getBytes(StandardCharsets.UTF_8));
        byte flag = BIT_AT;
        if (userConsent) flag |= BIT_UP;
        if (userVerification) flag |= BIT_UV;
        if (!registrationExtensionAuthenticatorOutputs.isEmpty()) flag |= BIT_ED;

        AttestedCredentialData attestedCredentialData = new AttestedCredentialData(aaguid, credentialId, credentialPublicKey);

        // Let authenticatorData be the byte array specified in §6.1 Authenticator data,
        // including attestedCredentialData as the attestedCredentialData and processedExtensions, if any, as the extensions.
        AuthenticatorData<RegistrationExtensionAuthenticatorOutput> authenticatorData =
                new AuthenticatorData<>(rpIdHash, flag, counter, attestedCredentialData, registrationExtensionAuthenticatorOutputs);

        byte[] authenticatorDataBytes = authenticatorDataConverter.convert(authenticatorData);
        byte[] signedData = getSignedData(authenticatorDataBytes, makeCredentialRequest.getHash());
        byte[] clientDataHash = makeCredentialRequest.getHash();

        AttestationStatementRequest attestationStatementRequest = new AttestationStatementRequest(signedData, credentialKeyPair, clientDataHash);
        AttestationStatement attestationStatement = createAttestationStatement(attestationStatementRequest, registrationEmulationOption);

        // Return the attestation object for the new credential created by the procedure specified in
        // §6.3.4 Generating an Attestation Object using an authenticator-chosen attestation statement format,
        // authenticatorData, and hash. For more details on attestation, see §6.3 Attestation.
        AttestationObject attestationObject = new AttestationObject(authenticatorData, attestationStatement);


        // On successful completion of this operation, the authenticator returns the attestation object to the client.
        MakeCredentialResponse makeCredentialResponse = new MakeCredentialResponse();
        makeCredentialResponse.setAttestationObject(attestationObject);
        return makeCredentialResponse;
    }

    private AuthenticationExtensionsAuthenticatorOutputs<RegistrationExtensionAuthenticatorOutput> processRegistrationExtensions(MakeCredentialRequest makeCredentialRequest){
        AuthenticationExtensionsClientInputs<RegistrationExtensionClientInput> extensions = makeCredentialRequest.getExtensions();
        if (extensions == null) {
            extensions = new AuthenticationExtensionsClientInputs<>();
        }
        Map<String, RegistrationExtensionAuthenticatorOutput> processedExtensions = new HashMap<>();
        for (Map.Entry<String, RegistrationExtensionClientInput> entry : extensions.entrySet()) {
            String extensionIdentifier = entry.getKey();
            if (extensionIdentifier.equals(SupportedExtensionsExtensionClientInput.ID)) {
                processedExtensions.put(SupportedExtensionsExtensionClientInput.ID, new SupportedExtensionsExtensionAuthenticatorOutput(Collections.singletonList("exts")));
            }
        }
        return new AuthenticationExtensionsAuthenticatorOutputs<>(processedExtensions);
    }

    public MakeCredentialResponse makeCredential(MakeCredentialRequest makeCredentialRequest) {
        return makeCredential(makeCredentialRequest, new RegistrationEmulationOption());
    }

    public GetAssertionResponse getAssertion(GetAssertionRequest getAssertionRequest, AuthenticationEmulationOption authenticationEmulationOption) {

        byte flags = 0;

        // Check if all the supplied parameters are syntactically well-formed and of the correct length.
        // If not, return an error code equivalent to "UnknownError" and terminate the operation.
        //TODO

        //Let credentialOptions be a new empty set of public key credential sources.
        List<PublicKeyCredentialSource> credentialOptions = new ArrayList<>();

        //If allowCredentialDescriptorList was supplied, then for each descriptor of allowCredentialDescriptorList:
        List<PublicKeyCredentialDescriptor> allowCredentialDescriptorList = getAssertionRequest.getAllowCredentialDescriptorList();
        if (allowCredentialDescriptorList != null && !allowCredentialDescriptorList.isEmpty()) {
            for (PublicKeyCredentialDescriptor credentialDescriptor : getAssertionRequest.getAllowCredentialDescriptorList()) {
                // Let credSource be the result of looking up descriptor.id in this authenticator.
                PublicKeyCredentialSource credSource = lookup(credentialDescriptor.getId());
                if (credSource != null) {
                    credentialOptions.add(credSource);
                }
            }
        }
        // Otherwise (allowCredentialDescriptorList was not supplied),
        // for each key -> credSource of this authenticator’s credentials map, append credSource to credentialOptions.
        else {
            for (Map.Entry<CredentialMapKey, PublicKeyCredentialSource> entry : credentialMap.entrySet()) {
                credentialOptions.add(entry.getValue());
            }
        }
        // Remove any items from credentialOptions whose rpId is not equal to rpId.
        credentialOptions = credentialOptions.stream().filter(item -> item.getRpId().equals(getAssertionRequest.getRpId())).collect(Collectors.toList());

        // If credentialOptions is now empty, return an error code equivalent to "NotAllowedError" and terminate the operation.
        if (credentialOptions.isEmpty()) {
            throw new NotAllowedException("No matching authenticator found");
        }
        // Prompt the user to select a public key credential source selectedCredential from credentialOptions.
        // Obtain user consent for using selectedCredential. The prompt for obtaining this consent may be shown by
        // the authenticator if it has its own output capability, or by the user agent otherwise.

        // If requireUserVerification is true, the method of obtaining user consent MUST include user verification.
        if (getAssertionRequest.isRequireUserVerification()) {
            flags |= BIT_UV;
        }
        // If requireUserPresence is true, the method of obtaining user consent MUST include a test of user presence.
        if (getAssertionRequest.isRequireUserPresence()) {
            flags |= BIT_UP;
        }
        // If the user does not consent, return an error code equivalent to "NotAllowedError" and terminate the operation.

        PublicKeyCredentialSource selectedCredential = credentialOptions.get(0); //TODO

        // Let processedExtensions be the result of authenticator extension processing for each supported
        // extension identifier -> authenticator extension input in extensions.
        AuthenticationExtensionsAuthenticatorOutputs<AuthenticationExtensionAuthenticatorOutput> processedExtensions = new AuthenticationExtensionsAuthenticatorOutputs<>();
        if (!processedExtensions.isEmpty()) {
            flags |= BIT_ED;
        }


        // Increment the RP ID-associated signature counter or the global signature counter value,
        // depending on which approach is implemented by the authenticator, by some positive value.
        countUp();

        // Let authenticatorData be the byte array specified in §6.1 Authenticator data including processedExtensions,
        // if any, as the extensions and excluding attestedCredentialData.
        byte[] rpIdHash = MessageDigestUtil.createSHA256().digest(getAssertionRequest.getRpId().getBytes(StandardCharsets.UTF_8));
        AuthenticatorData<AuthenticationExtensionAuthenticatorOutput> authenticatorDataObject = new AuthenticatorData<>(rpIdHash, flags, counter, processedExtensions);
        byte[] authenticatorData = authenticatorDataConverter.convert(authenticatorDataObject);

        // Let signature be the assertion signature of the concatenation authenticatorData || hash using
        // the privateKey of selectedCredential as shown in Figure 2, below. A simple, undelimited concatenation is
        // safe to use here because the authenticator data describes its own length.
        // The hash of the serialized client data (which potentially has a variable length) is always the last element.
        byte[] clientDataHash = getAssertionRequest.getHash();
        byte[] signedData = ByteBuffer.allocate(authenticatorData.length + clientDataHash.length).put(authenticatorData).put(clientDataHash).array();
        byte[] signature = TestDataUtil.calculateSignature(selectedCredential.getPrivateKey(), signedData);
        // If any error occurred while generating the assertion signature,
        // return an error code equivalent to "UnknownError" and terminate the operation.

        // Return to the user agent:
        GetAssertionResponse getAssertionResponse = new GetAssertionResponse();
        getAssertionResponse.setCredentialId(selectedCredential.getId());
        getAssertionResponse.setAuthenticatorData(authenticatorData);
        getAssertionResponse.setSignature(signature);
        getAssertionResponse.setUserHandle(selectedCredential.getUserHandle());
        return getAssertionResponse;
    }

    public GetAssertionResponse getAssertion(GetAssertionRequest getAssertionRequest) {
        return getAssertion(getAssertionRequest, new AuthenticationEmulationOption());
    }

    public boolean isCapableOfUserVerification() {
        return capableOfUserVerification;
    }

    public boolean isCapableOfStoringClientSideResidentCredential() {
        return true;
    }

    private boolean isCapableOfHandling(PublicKeyCredentialParameters publicKeyCredentialParameters) {
        return publicKeyCredentialParameters.getType() == PublicKeyCredentialType.PUBLIC_KEY &&
                publicKeyCredentialParameters.getAlg() == COSEAlgorithmIdentifier.ES256;
    }

    public boolean isCountUpEnabled() {
        return countUpEnabled;
    }

    public void setCountUpEnabled(boolean countUpEnabled) {
        this.countUpEnabled = countUpEnabled;
    }

    protected abstract AttestationStatement createAttestationStatement(AttestationStatementRequest attestationStatementRequest, RegistrationEmulationOption registrationEmulationOption);

    private byte[] getSignedData(byte[] authenticatorData, byte[] clientDataHash) {
        return ByteBuffer.allocate(authenticatorData.length + clientDataHash.length).put(authenticatorData).put(clientDataHash).array();
    }

    private void countUp() {
        if (isCountUpEnabled()) {
            counter++;
        }
    }

    public KeyPair getAttestationKeyPair() {
        return attestationKeyPair;
    }

    public CACertificatePath getCACertificatePath() {
        return caCertificatePath;
    }

    public PrivateKey getAttestationIssuerPrivateKey() {
        return attestationIssuerPrivateKey;
    }
}<|MERGE_RESOLUTION|>--- conflicted
+++ resolved
@@ -55,17 +55,14 @@
 
 public abstract class WebAuthnModelAuthenticator implements WebAuthnAuthenticator{
 
-<<<<<<< HEAD
+    private SecureRandom secureRandom = new SecureRandom();
+
     // property
     private AAGUID aaguid;
 
     private KeyPair attestationKeyPair;
     private CACertificatePath caCertificatePath;
     private PrivateKey attestationIssuerPrivateKey;
-=======
-    private CborConverter cborConverter = new CborConverter();
-    private SecureRandom secureRandom = new SecureRandom();
->>>>>>> a6b7bc6e
 
     private Map<CredentialMapKey, PublicKeyCredentialSource> credentialMap;
     private int counter;
