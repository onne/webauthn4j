== Introduction

=== Web Authentication

Web Authentication is a new, secure web application authentication specification standardized under W3C.
By combining local authentication, public-key authentication, per-origin key management,
it provides strong authentication to web sites against authentication process attacks like phishing.
Implementation is in progress in major browsers, and the specification offers excellent choices for users who place importance on security and convenience.
Initially, the specification was developed as FIDO 2.0 by the FIDO Alliance, but it has been transferred to W3C.

=== WebAuthn4J

WebAuthn4J is a portable Java library for WebAuthn and Apple App Attest server side verification.

=== WebAuthn4J Spring Security

As a related project of WebAuthn4J, we are developing a wrapper library named https://github.com/webauthn4j/webauthn4j-spring-security[WebAuthn4J Spring Security]
to support WebAuthn with Spring Security.
To introduce WebAuthn in an application built with Spring Security, it is better to use WebAuthn4J Spring Security rather
than directly using WebAuthn4J.

=== Feature

==== Supported Attestation Statement Formats

All attestation statement formats are supported:

- Packed attestation
- FIDO U2F attestation
- Android Key attestation
- Android SafetyNet attestation
- TPM attestation
<<<<<<< HEAD
- Apple Anonymous attestation
=======
- Apple App Attest attestation
>>>>>>> b2b5fba4
- None attestation

==== Conformance

All mandatory test cases and optional Android Key attestation test cases of https://fidoalliance.org/certification/functional-certification/conformance/[FIDO2 Test Tools provided by FIDO Alliance]
are passed.

NOTE: Since FIDO2 Test Tools runs the test via the REST API of FIDO2 Transport Binding Profile,
it is executed through the REST API implementation provided by Spring Security WebAuthn.

=== Requirements

==== Language & Framework

- Java8 or later

==== Environment

- SecureContext (https or the localhost)

=== Getting from Maven Central
If you are using Maven, just add the webauthn4j as a dependency:

[source, xml]
----
<properties>
  ...
  <!-- Use the latest version whenever possible. -->
  <webauthn4j.version>0.13.0.RELEASE</webauthn4j.version>
  ...
</properties>

<dependencies>
  ...
  <dependency>
    <groupId>com.webauthn4j</groupId>
    <artifactId>webauthn4j-core</artifactId>
    <version>${webauthn4j.version}</version>
  </dependency>
  ...
</dependencies>
----

=== Source code

Source code for this project is hosted on https://github.com/webauthn4j/webauthn4j[Github].
----
git clone git@github.com:webauthn4j/webauthn4j.git
----

=== License

WebAuthn4J is an open source software licensed under http://www.apache.org/licenses/LICENSE-2.0.html[Apache 2.0 license].

=== Contributing

Interested in helping out with WebAuthn4J? Great! Your participation in the community is much appreciated!
Please feel free to open issues and send pull-requests.
<|MERGE_RESOLUTION|>--- conflicted
+++ resolved
@@ -30,11 +30,8 @@
 - Android Key attestation
 - Android SafetyNet attestation
 - TPM attestation
-<<<<<<< HEAD
 - Apple Anonymous attestation
-=======
 - Apple App Attest attestation
->>>>>>> b2b5fba4
 - None attestation
 
 ==== Conformance
